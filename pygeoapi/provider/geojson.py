--- conflicted
+++ resolved
@@ -106,12 +106,8 @@
         else:
             # Use enumeration, zero-indexed
             for i, feature in enumerate(all_data['features']):
-<<<<<<< HEAD
-                if i == identifier:
-=======
                 # TODO assumes identifier is always a string
                 if str(i) == identifier:
->>>>>>> b332d8df
                     collection['features'].append(feature)
 
         # assert that one and only one feature returned
